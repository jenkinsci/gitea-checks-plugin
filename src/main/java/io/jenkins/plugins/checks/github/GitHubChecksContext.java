package io.jenkins.plugins.checks.github;

import java.util.Optional;

import edu.hm.hafner.util.FilteredLog;
import org.apache.commons.lang3.StringUtils;

<<<<<<< HEAD
import edu.umd.cs.findbugs.annotations.Nullable;
=======
import edu.umd.cs.findbugs.annotations.CheckForNull;
>>>>>>> 37de36b5

import org.jenkinsci.plugins.github_branch_source.GitHubAppCredentials;
import hudson.model.Job;

import io.jenkins.plugins.util.PluginLogger;

/**
 * Base class for a context that publishes GitHub checks.
 */
abstract class GitHubChecksContext {
    private final Job<?, ?> job;
    private final String url;
    private final SCMFacade scmFacade;

    GitHubChecksContext(final Job<?, ?> job, final String url, final SCMFacade scmFacade) {
        this.job = job;
        this.url = url;
        this.scmFacade = scmFacade;
    }

    /**
     * Returns the commit sha of the run.
     *
     * @return the commit sha of the run or null
     */
    public abstract String getHeadSha();

    /**
     * Returns the source repository's full name of the run. The full name consists of the owner's name and the
     * repository's name, e.g. jenkins-ci/jenkins
     *
     * @return the source repository's full name
     */
    public abstract String getRepository();

    /**
     * Returns whether the context is valid (with all properties functional) to use.
     *
     * @param logger
     *         the filtered logger
     * @return whether the context is valid to use
     */
    public abstract boolean isValid(FilteredLog logger);

    @Nullable
    protected abstract String getCredentialsId();

    /**
     * Returns the credentials to access the remote GitHub repository.
     *
     * @return the credentials or null
     */
    public GitHubAppCredentials getCredentials() {
        String credentialsId = getCredentialsId();
        return getGitHubAppCredentials(credentialsId);
    }

<<<<<<< HEAD
=======
    @CheckForNull
    protected abstract String getCredentialsId();

>>>>>>> 37de36b5
    /**
     * Returns the URL of the run's summary page, e.g. https://ci.jenkins.io/job/Core/job/jenkins/job/master/2000/.
     *
     * @return the URL of the summary page
     */
    public String getURL() {
        return url;
    }

    protected Job<?, ?> getJob() {
        return job;
    }

    protected SCMFacade getScmFacade() {
        return scmFacade;
    }

    protected GitHubAppCredentials getGitHubAppCredentials(final String credentialsId) {
        Optional<GitHubAppCredentials> foundCredentials = findGitHubAppCredentials(credentialsId);
        if (!foundCredentials.isPresent()) {
            throw new IllegalStateException("No GitHub APP credentials available for job: " + getJob().getName());
        }

        return foundCredentials.get();
    }

    protected boolean hasGitHubAppCredentials() {
        return findGitHubAppCredentials(StringUtils.defaultIfEmpty(getCredentialsId(), "")).isPresent();
    }

    protected boolean hasCredentialsId() {
        return StringUtils.isNoneBlank(getCredentialsId());
    }

    protected boolean hasValidCredentials(final FilteredLog logger) {
        if (!hasCredentialsId()) {
            logger.logError("No credentials found");

            return false;
        }

        if (!hasGitHubAppCredentials()) {
            logger.logError("No GitHub app credentials found: '%s'", getCredentialsId());
            logger.logError("See: https://github.com/jenkinsci/github-branch-source-plugin/blob/master/docs/github-app.adoc");

            return false;
        }
        
        return true;
    }

    private Optional<GitHubAppCredentials> findGitHubAppCredentials(final String credentialsId) {
        return getScmFacade().findGitHubAppCredentials(getJob(), credentialsId);
    }
}<|MERGE_RESOLUTION|>--- conflicted
+++ resolved
@@ -5,11 +5,7 @@
 import edu.hm.hafner.util.FilteredLog;
 import org.apache.commons.lang3.StringUtils;
 
-<<<<<<< HEAD
-import edu.umd.cs.findbugs.annotations.Nullable;
-=======
 import edu.umd.cs.findbugs.annotations.CheckForNull;
->>>>>>> 37de36b5
 
 import org.jenkinsci.plugins.github_branch_source.GitHubAppCredentials;
 import hudson.model.Job;
@@ -67,12 +63,9 @@
         return getGitHubAppCredentials(credentialsId);
     }
 
-<<<<<<< HEAD
-=======
     @CheckForNull
     protected abstract String getCredentialsId();
 
->>>>>>> 37de36b5
     /**
      * Returns the URL of the run's summary page, e.g. https://ci.jenkins.io/job/Core/job/jenkins/job/master/2000/.
      *
