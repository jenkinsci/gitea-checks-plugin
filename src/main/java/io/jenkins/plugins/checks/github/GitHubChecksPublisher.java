package io.jenkins.plugins.checks.github;

import java.io.IOException;
import java.time.Instant;
import java.util.Date;
import java.util.logging.Level;
import java.util.logging.Logger;

import io.jenkins.plugins.util.PluginLogger;
import org.apache.commons.lang3.StringUtils;

import edu.hm.hafner.util.VisibleForTesting;
import edu.umd.cs.findbugs.annotations.CheckForNull;

import org.kohsuke.github.GHCheckRunBuilder;
import org.kohsuke.github.GitHub;
import org.jenkinsci.plugins.github_branch_source.Connector;
import org.jenkinsci.plugins.github_branch_source.GitHubAppCredentials;
import hudson.model.TaskListener;

<<<<<<< HEAD
import edu.hm.hafner.util.VisibleForTesting;
=======
>>>>>>> 37de36b5
import io.jenkins.plugins.checks.api.ChecksDetails;
import io.jenkins.plugins.checks.api.ChecksPublisher;

/**
 * A publisher which publishes GitHub check runs.
 */
public class GitHubChecksPublisher extends ChecksPublisher {
    private static final String GITHUB_URL = "https://api.github.com";
    private static final Logger LOGGER = Logger.getLogger(GitHubChecksPublisher.class.getName());

    private final GitHubChecksContext context;
<<<<<<< HEAD
    private final PluginLogger logger;
=======
    @CheckForNull
    private final TaskListener listener;
>>>>>>> 37de36b5
    private final String gitHubUrl;

    /**
     * {@inheritDoc}.
     *
     * @param context
     *         a context which contains SCM properties
     */
<<<<<<< HEAD
    public GitHubChecksPublisher(final GitHubChecksContext context, final PluginLogger logger) {
        this(context, logger, GITHUB_URL);
    }

    GitHubChecksPublisher(final GitHubChecksContext context, final PluginLogger logger, final String gitHubUrl) {
=======
    public GitHubChecksPublisher(final GitHubChecksContext context, @CheckForNull final TaskListener listener) {
        this(context, listener, GITHUB_URL);
    }

    GitHubChecksPublisher(final GitHubChecksContext context, @CheckForNull final TaskListener listener,
                          final String gitHubUrl) {
>>>>>>> 37de36b5
        super();

        this.context = context;
        this.logger = logger;
        this.gitHubUrl = gitHubUrl;
    }

    /**
     * Publishes a GitHub check run.
     *
     * @param details
     *         the details of a check run
     */
    @Override
    public void publish(final ChecksDetails details) {
        try {
            GitHubAppCredentials credentials = context.getCredentials();
            GitHub gitHub = Connector.connect(StringUtils.defaultIfBlank(credentials.getApiUri(), gitHubUrl),
                    credentials);

            GitHubChecksDetails gitHubDetails = new GitHubChecksDetails(details);
            createBuilder(gitHub, gitHubDetails).create();
            logger.log("GitHub check (name: %s, status: %s) has been published.", gitHubDetails.getName(),
                    gitHubDetails.getStatus());
        }
        catch (IOException e) {
            String message = "Failed Publishing GitHub checks: ";
            LOGGER.log(Level.WARNING, (message + details).replaceAll("[\r\n]", ""), e);
            logger.log(message + e);
        }
    }

    @VisibleForTesting
    GHCheckRunBuilder createBuilder(final GitHub gitHub, final GitHubChecksDetails details) throws IOException {
        GHCheckRunBuilder builder = gitHub.getRepository(context.getRepository())
                .createCheckRun(details.getName(), context.getHeadSha())
                .withStatus(details.getStatus())
                .withDetailsURL(details.getDetailsURL().orElse(context.getURL()))
                .withStartedAt(details.getStartedAt().orElse(Date.from(Instant.now())));

        if (details.getConclusion().isPresent()) {
            builder.withConclusion(details.getConclusion().get())
                    .withCompletedAt(details.getCompletedAt().orElse(Date.from(Instant.now())));
        }

        details.getOutput().ifPresent(builder::add);
        details.getActions().forEach(builder::add);

        return builder;
    }
}<|MERGE_RESOLUTION|>--- conflicted
+++ resolved
@@ -18,10 +18,6 @@
 import org.jenkinsci.plugins.github_branch_source.GitHubAppCredentials;
 import hudson.model.TaskListener;
 
-<<<<<<< HEAD
-import edu.hm.hafner.util.VisibleForTesting;
-=======
->>>>>>> 37de36b5
 import io.jenkins.plugins.checks.api.ChecksDetails;
 import io.jenkins.plugins.checks.api.ChecksPublisher;
 
@@ -33,12 +29,7 @@
     private static final Logger LOGGER = Logger.getLogger(GitHubChecksPublisher.class.getName());
 
     private final GitHubChecksContext context;
-<<<<<<< HEAD
     private final PluginLogger logger;
-=======
-    @CheckForNull
-    private final TaskListener listener;
->>>>>>> 37de36b5
     private final String gitHubUrl;
 
     /**
@@ -47,20 +38,11 @@
      * @param context
      *         a context which contains SCM properties
      */
-<<<<<<< HEAD
     public GitHubChecksPublisher(final GitHubChecksContext context, final PluginLogger logger) {
         this(context, logger, GITHUB_URL);
     }
 
     GitHubChecksPublisher(final GitHubChecksContext context, final PluginLogger logger, final String gitHubUrl) {
-=======
-    public GitHubChecksPublisher(final GitHubChecksContext context, @CheckForNull final TaskListener listener) {
-        this(context, listener, GITHUB_URL);
-    }
-
-    GitHubChecksPublisher(final GitHubChecksContext context, @CheckForNull final TaskListener listener,
-                          final String gitHubUrl) {
->>>>>>> 37de36b5
         super();
 
         this.context = context;
