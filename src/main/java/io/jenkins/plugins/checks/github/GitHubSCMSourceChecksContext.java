package io.jenkins.plugins.checks.github;

import java.util.Optional;

<<<<<<< HEAD
import edu.hm.hafner.util.FilteredLog;
import org.apache.commons.lang3.StringUtils;
import org.jenkinsci.plugins.github_branch_source.GitHubSCMSource;

import edu.umd.cs.findbugs.annotations.Nullable;
=======
import edu.hm.hafner.util.VisibleForTesting;
import edu.umd.cs.findbugs.annotations.CheckForNull;

import org.jenkinsci.plugins.displayurlapi.DisplayURLProvider;
import org.jenkinsci.plugins.github_branch_source.GitHubSCMSource;
import org.jenkinsci.plugins.github_branch_source.PullRequestSCMRevision;
import hudson.model.Job;
import hudson.model.Run;
import jenkins.plugins.git.AbstractGitSCMSource;
>>>>>>> 37de36b5
import jenkins.scm.api.SCMHead;
import jenkins.scm.api.SCMRevision;

import io.jenkins.plugins.util.PluginLogger;

/**
 * Provides a {@link GitHubChecksContext} for a Jenkins job that uses a supported {@link GitHubSCMSource}.
 */
class GitHubSCMSourceChecksContext extends GitHubChecksContext {
    @Nullable
    private final String sha;

    /**
     * Creates a {@link GitHubSCMSourceChecksContext} according to the run. All attributes are computed during this period.
     *
     * @param run a run of a GitHub Branch Source project
     * @param runURL the URL to the Jenkins run
     * @param scmFacade a facade for Jenkins SCM
     */
    GitHubSCMSourceChecksContext(final Run<?, ?> run, final String runURL, final SCMFacade scmFacade) {
        super(run.getParent(), runURL, scmFacade);
        sha = resolveHeadSha(run);
    }

    /**
     * Creates a {@link GitHubSCMSourceChecksContext} according to the job. All attributes are computed during this period.
     *
     * @param job a GitHub Branch Source project
     * @param jobURL the URL to the Jenkins job
     * @param scmFacade a facade for Jenkins SCM
     */
    GitHubSCMSourceChecksContext(final Job<?, ?> job, final String jobURL, final SCMFacade scmFacade) {
        super(job, jobURL, scmFacade);
        sha = resolveHeadSha(job);
    }

    @Override
    public String getHeadSha() {
        if (StringUtils.isBlank(sha)) {
            throw new IllegalStateException("No SHA found for job: " + getJob().getName());
        }

        return sha;
    }

    @Override
    public String getRepository() {
        GitHubSCMSource source = resolveSource();
<<<<<<< HEAD
        if (source == null) {
            throw new IllegalStateException("No GitHub SCM source found for job: " + getJob().getName());
        }
        else {
            return source.getRepoOwner() + "/" + source.getRepository();
        }
=======
        return source.getRepoOwner() + "/" + source.getRepository();
    }

    @Override @CheckForNull
    protected String getCredentialsId() {
        return resolveSource().getCredentialsId();
>>>>>>> 37de36b5
    }

    @Override
    public boolean isValid(final FilteredLog logger) {
        logger.logError("Trying to resolve checks parameters from GitHub SCM...");

        if (resolveSource() == null) {
            logger.logError("Job does not use GitHub SCM");

            return false;
        }

        if (!hasValidCredentials(logger)) {
            return false;
        }

        if (StringUtils.isBlank(sha)) {
            logger.logError("No HEAD SHA found for %s", getRepository());

            return false;
        }

        return true;
    }

    @Override
    @Nullable
    protected String getCredentialsId() {
        GitHubSCMSource source = resolveSource();
        if (source == null) {
            return null;
        }

        return source.getCredentialsId();
    }

    @Nullable
    private GitHubSCMSource resolveSource() {
        return getScmFacade().findGitHubSCMSource(getJob()).orElse(null);
    }

    @Nullable
    private String resolveHeadSha(final Run<?, ?> run) {
        GitHubSCMSource source = resolveSource();
        if (source != null) {
            Optional<SCMRevision> revision = getScmFacade().findRevision(source, run);
            if (revision.isPresent()) {
                return getScmFacade().findHash(revision.get()).orElse(null);
            }
        }

        return null;
    }

    @Nullable
    private String resolveHeadSha(final Job<?, ?> job) {
        GitHubSCMSource source = resolveSource();
        Optional<SCMHead> head = getScmFacade().findHead(job);
        if (source != null && head.isPresent()) {
            Optional<SCMRevision> revision = getScmFacade().findRevision(source, head.get());
            if (revision.isPresent()) {
                return getScmFacade().findHash(revision.get()).orElse(null);
            }
        }

        return null;
    }
}<|MERGE_RESOLUTION|>--- conflicted
+++ resolved
@@ -2,13 +2,10 @@
 
 import java.util.Optional;
 
-<<<<<<< HEAD
 import edu.hm.hafner.util.FilteredLog;
 import org.apache.commons.lang3.StringUtils;
-import org.jenkinsci.plugins.github_branch_source.GitHubSCMSource;
 
 import edu.umd.cs.findbugs.annotations.Nullable;
-=======
 import edu.hm.hafner.util.VisibleForTesting;
 import edu.umd.cs.findbugs.annotations.CheckForNull;
 
@@ -18,7 +15,6 @@
 import hudson.model.Job;
 import hudson.model.Run;
 import jenkins.plugins.git.AbstractGitSCMSource;
->>>>>>> 37de36b5
 import jenkins.scm.api.SCMHead;
 import jenkins.scm.api.SCMRevision;
 
@@ -67,21 +63,17 @@
     @Override
     public String getRepository() {
         GitHubSCMSource source = resolveSource();
-<<<<<<< HEAD
         if (source == null) {
             throw new IllegalStateException("No GitHub SCM source found for job: " + getJob().getName());
         }
         else {
             return source.getRepoOwner() + "/" + source.getRepository();
         }
-=======
-        return source.getRepoOwner() + "/" + source.getRepository();
     }
 
     @Override @CheckForNull
     protected String getCredentialsId() {
         return resolveSource().getCredentialsId();
->>>>>>> 37de36b5
     }
 
     @Override
