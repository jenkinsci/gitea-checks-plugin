<?xml version="1.0" encoding="UTF-8"?>
<project xmlns="http://maven.apache.org/POM/4.0.0" xmlns:xsi="http://www.w3.org/2001/XMLSchema-instance" xsi:schemaLocation="http://maven.apache.org/POM/4.0.0 http://maven.apache.org/maven-v4_0_0.xsd">
  <modelVersion>4.0.0</modelVersion>

  <parent>
    <groupId>org.jvnet.hudson.plugins</groupId>
    <artifactId>analysis-pom</artifactId>
    <version>4.0.0</version>
    <relativePath />
  </parent>

  <groupId>io.jenkins.plugins</groupId>
  <artifactId>github-checks</artifactId>
  <version>${revision}${changelist}</version>
  <packaging>hpi</packaging>

  <name>GitHub Checks plugin</name>
  <description>Allows users to publish GitHub checks</description>

  <properties>
    <java.level>8</java.level>
    <revision>0.1.1</revision>
    <changelist>-SNAPSHOT</changelist>

    <useBeta>true</useBeta>

    <!-- Jenkins Plug-in Dependencies Versions -->
    <checks-api.version>0.1.0</checks-api.version>
    <plugin-util-api.version>1.2.2</plugin-util-api.version>
    <github-api.version>1.115</github-api.version>
    <github-branch-source.version>2.8.3</github-branch-source.version>
    <github-plugin.version>1.31.0</github-plugin.version>

    <!-- Test Library Dependencies Versions -->
    <jetty.version>9.4.31.v20200723</jetty.version>
<<<<<<< HEAD
    <jackson.version>2.11.2</jackson.version>
    <wiremock.version>2.26.3</wiremock.version>
=======
    <jackson.version>2.11.1</jackson.version>
    <wiremock.version>2.27.1</wiremock.version>
>>>>>>> 2b8300b8
    <guava.version>29.0-jre</guava.version>
    <asm.version>8.0.1</asm.version>
    <json-unit-core.version>2.18.1</json-unit-core.version>
    <http-client.version>4.5.12</http-client.version>
  </properties>

  <licenses>
    <license>
      <name>MIT License</name>
      <url>https://opensource.org/licenses/MIT</url>
    </license>
  </licenses>

  <url>https://github.com/jenkinsci/${project.artifactId}-plugin</url>
  <scm>
      <connection>scm:git:git://github.com/jenkinsci/${project.artifactId}-plugin.git</connection>
      <developerConnection>scm:git:git@github.com:jenkinsci/${project.artifactId}-plugin.git</developerConnection>
      <url>https://github.com/jenkinsci/${project.artifactId}-plugin</url>
      <tag>${scmTag}</tag>
  </scm>

  <dependencies>
    <dependency>
      <groupId>io.jenkins.plugins</groupId>
      <artifactId>plugin-util-api</artifactId>
      <version>${plugin-util-api.version}</version>
    </dependency>
    <dependency>
      <groupId>io.jenkins.plugins</groupId>
      <artifactId>plugin-util-api</artifactId>
      <version>${plugin-util-api.version}</version>
      <scope>test</scope>
      <type>test-jar</type>
    </dependency>

    <!-- Jenkins Plugin Dependencies -->
    <dependency>
      <groupId>io.jenkins.plugins</groupId>
      <artifactId>checks-api</artifactId>
      <version>${checks-api.version}</version>
    </dependency>
    <dependency>
      <groupId>org.jenkins-ci.plugins</groupId>
      <artifactId>github-api</artifactId>
      <version>${github-api.version}</version>
    </dependency>
    <dependency>
      <groupId>org.jenkins-ci.plugins</groupId>
      <artifactId>github-branch-source</artifactId>
      <version>${github-branch-source.version}</version>
    </dependency>
    <dependency>
      <groupId>com.coravy.hudson.plugins.github</groupId>
      <artifactId>github</artifactId>
      <version>${github-plugin.version}</version>
    </dependency>

    <!-- Test Dependencies -->
    <dependency>
      <groupId>com.github.tomakehurst</groupId>
      <artifactId>wiremock-jre8</artifactId>
      <version>${wiremock.version}</version>
      <scope>test</scope>
    </dependency>
    <dependency>
      <groupId>com.google.guava</groupId>
      <artifactId>guava</artifactId>
      <version>${guava.version}</version>
      <scope>test</scope>
    </dependency>
    <dependency>
      <groupId>com.fasterxml.jackson.core</groupId>
      <artifactId>jackson-core</artifactId>
      <version>${jackson.version}</version>
      <scope>test</scope>
    </dependency>
    <dependency>
      <groupId>com.fasterxml.jackson.core</groupId>
      <artifactId>jackson-databind</artifactId>
      <version>${jackson.version}</version>
      <scope>test</scope>
    </dependency>
    <dependency>
      <groupId>com.fasterxml.jackson.core</groupId>
      <artifactId>jackson-annotations</artifactId>
      <version>${jackson.version}</version>
      <scope>test</scope>
    </dependency>
    <dependency>
      <groupId>org.eclipse.jetty</groupId>
      <artifactId>jetty-server</artifactId>
      <version>${jetty.version}</version>
      <scope>test</scope>
    </dependency>
    <dependency>
      <groupId>org.eclipse.jetty</groupId>
      <artifactId>jetty-http</artifactId>
      <version>${jetty.version}</version>
      <scope>test</scope>
    </dependency>
    <dependency>
      <groupId>org.eclipse.jetty</groupId>
      <artifactId>jetty-util</artifactId>
      <version>${jetty.version}</version>
      <scope>test</scope>
    </dependency>
    <dependency>
      <groupId>org.eclipse.jetty</groupId>
      <artifactId>jetty-io</artifactId>
      <version>${jetty.version}</version>
      <scope>test</scope>
    </dependency>
    <dependency>
      <groupId>org.eclipse.jetty</groupId>
      <artifactId>jetty-servlet</artifactId>
      <version>${jetty.version}</version>
      <scope>test</scope>
    </dependency>
    <dependency>
      <groupId>org.eclipse.jetty</groupId>
      <artifactId>jetty-webapp</artifactId>
      <version>${jetty.version}</version>
      <scope>test</scope>
    </dependency>
    <dependency>
      <groupId>org.ow2.asm</groupId>
      <artifactId>asm</artifactId>
      <version>${asm.version}</version>
      <scope>test</scope>
    </dependency>
    <dependency>
      <groupId>net.javacrumbs.json-unit</groupId>
      <artifactId>json-unit-core</artifactId>
      <version>${json-unit-core.version}</version>
      <scope>test</scope>
    </dependency>
      <dependency>
        <groupId>org.apache.httpcomponents</groupId>
        <artifactId>httpclient</artifactId>
        <version>${http-client.version}</version>
        <scope>test</scope>
      </dependency>
  </dependencies>

  <build>
    <plugins>
      <plugin>
        <groupId>org.assertj</groupId>
        <artifactId>assertj-assertions-generator-maven-plugin</artifactId>
        <configuration>
          <packages combine.children="append">
            <package>io.jenkins.plugins.checks.github</package>
          </packages>
          <entryPointClassPackage>io.jenkins.plugins.checks.github.assertions</entryPointClassPackage>
        </configuration>
      </plugin>
    </plugins>
  </build>

  <repositories>
    <repository>
      <id>repo.jenkins-ci.org</id>
      <url>https://repo.jenkins-ci.org/public/</url>
    </repository>
  </repositories>
  <pluginRepositories>
    <pluginRepository>
      <id>repo.jenkins-ci.org</id>
      <url>https://repo.jenkins-ci.org/public/</url>
    </pluginRepository>
  </pluginRepositories>

</project><|MERGE_RESOLUTION|>--- conflicted
+++ resolved
@@ -33,13 +33,8 @@
 
     <!-- Test Library Dependencies Versions -->
     <jetty.version>9.4.31.v20200723</jetty.version>
-<<<<<<< HEAD
-    <jackson.version>2.11.2</jackson.version>
-    <wiremock.version>2.26.3</wiremock.version>
-=======
     <jackson.version>2.11.1</jackson.version>
     <wiremock.version>2.27.1</wiremock.version>
->>>>>>> 2b8300b8
     <guava.version>29.0-jre</guava.version>
     <asm.version>8.0.1</asm.version>
     <json-unit-core.version>2.18.1</json-unit-core.version>
